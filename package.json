--- conflicted
+++ resolved
@@ -19,13 +19,8 @@
     }
   , "main": "lib/main.js"
   , "dependencies": {
-<<<<<<< HEAD
-        "ejs": "0.7.1"
+        "ejs": "0.8.3"
       , "juice": "https://github.com/niftylettuce/juice/tarball/windows"
-=======
-        "ejs": "0.8.3"
-      , "juice": "https://github.com/niftylettuce/juice/tarball/master"
->>>>>>> a011802a
       , "async": "0.1.22"
       , "underscore": "1.3.3"
   }
