--- conflicted
+++ resolved
@@ -20,11 +20,7 @@
   , "main": "lib/main.js"
   , "dependencies": {
         "ejs": "0.8.3"
-<<<<<<< HEAD
-      , "juice": "https://github.com/niftylettuce/juice/tarball/windows"
-=======
       , "juice": "~0.3.2"
->>>>>>> f2981af1
       , "async": "0.1.22"
       , "underscore": "1.3.3"
   }
